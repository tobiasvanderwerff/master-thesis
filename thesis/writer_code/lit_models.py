--- conflicted
+++ resolved
@@ -8,23 +8,19 @@
 
 from htr.metrics import CharacterErrorRate, WordErrorRate
 from thesis.lit_callbacks import LogLearnableInnerLoopLearningRates
-from thesis.lit_models import LitMAMLLearner, LitBaseEpisodic, LitBaseNonEpisodic
+from thesis.lit_models import LitMAMLLearner, LitBaseEpisodic
 from thesis.writer_code.lit_callbacks import LogWorstPredictions, LogModelPredictions
 from thesis.writer_code.models import (
     WriterCodeAdaptiveModel,
     WriterCodeAdaptiveModelMAML,
-    WriterCodeAdaptiveModelNonEpisodic,
 )
 from thesis.util import (
     train_split_batch_for_adaptation,
     PREDICTIONS_TO_LOG,
     TrainMode,
     chunk_batch,
-<<<<<<< HEAD
     test_split_batch_for_adaptation,
-=======
     set_batchnorm_layers_train,
->>>>>>> c6fe0d57
 )
 
 from htr.models.fphtr.fphtr import FullPageHTREncoderDecoder
@@ -38,7 +34,6 @@
 from torch import Tensor
 
 from thesis.writer_code.util import (
-    WriterEmbeddingType,
     AdaptationMethod,
     ADAPTATION_METHODS,
 )
@@ -85,23 +80,24 @@
         return parent_parser
 
 
-class LitWriterCodeAdaptiveModel(LitBaseNonEpisodic):
+class LitWriterCodeAdaptiveModel(LitBaseEpisodic):
     def __init__(
         self,
         base_model: nn.Module,
-        writer_codes: Dict[str, np.array],
         cer_metric: CharacterErrorRate,
         wer_metric: WordErrorRate,
         feature_size: int,
         num_writers: int,
         code_size: int = 64,
-        writer_emb_type: Union[WriterEmbeddingType, str] = WriterEmbeddingType.LEARNED,
         adaptation_num_hidden: int = 1000,
         ways: int = 8,
         shots: int = 8,
         learning_rate_emb: float = 0.0001,
         weight_decay: float = 0.0001,
         adaptation_opt_steps: int = 1,
+        adaptation_method: Union[
+            AdaptationMethod, str
+        ] = AdaptationMethod.CONDITIONAL_BATCHNORM,
         use_adam_for_adaptation: bool = False,
         max_val_batch_size: int = 128,
         **kwargs,
@@ -116,8 +112,6 @@
             num_writers (int): number of writers in the training set
             code_size (int): size of the writer embeddings. If code_size=0, no code
                 will be used.
-            writer_emb_type (Union[WriterEmbeddingType, str]): type of writer embedding
-                used
             adaptation_opt_steps (int): number of optimization steps to perform for
                 training a new writer code during val/test.
             ways (int): ways
@@ -125,6 +119,8 @@
             learning_rate_emb (float): learning rate used for fast adaptation of an
                 initial embedding during val/test
             weight_decay (float): weight decay
+            adaptation_method (AdaptationMethod): how the writer code should be inserted
+                into the model
             use_adam_for_adaptation (bool): whether to use Adam during adaptation
                 (otherwise plain SGD is used)
             max_val_batch_size (int): maximum val batch size
@@ -132,21 +128,19 @@
         super().__init__(**kwargs)
 
         assert isinstance(base_model, (FullPageHTREncoderDecoder, ShowAttendRead))
-        if isinstance(writer_emb_type, str):
-            writer_emb_type = WriterEmbeddingType.from_string(writer_emb_type)
 
         self.cer_metric = cer_metric
         self.wer_metric = wer_metric
         self.feature_size = feature_size
         self.num_writers = num_writers
         self.code_size = code_size
-        self.writer_emb_type = writer_emb_type
         self.adaptation_num_hidden = adaptation_num_hidden
         self.ways = ways
         self.shots = shots
         self.learning_rate_emb = learning_rate_emb
         self.weight_decay = weight_decay
         self.adaptation_opt_steps = adaptation_opt_steps
+        self.adaptation_method = adaptation_method
         self.use_adam_for_adaptation = use_adam_for_adaptation
         self.max_val_batch_size = max_val_batch_size
 
@@ -155,20 +149,18 @@
 
         self.model = WriterCodeAdaptiveModel(
             base_model=base_model,
-            writer_codes=writer_codes,
             d_model=feature_size,
             code_size=code_size,
             adaptation_num_hidden=adaptation_num_hidden,
             num_writers=num_writers,
             learning_rate_emb=learning_rate_emb,
-            embedding_type=writer_emb_type,
             adaptation_opt_steps=adaptation_opt_steps,
+            adaptation_method=adaptation_method,
             use_adam_for_adaptation=use_adam_for_adaptation,
             max_val_batch_size=max_val_batch_size,
         )
 
         self.save_hyperparameters(
-            "writer_emb_type",
             "code_size",
             "adaptation_num_hidden",
             "ways",
@@ -176,6 +168,7 @@
             "learning_rate_emb",
             "weight_decay",
             "adaptation_opt_steps",
+            "adaptation_method",
             "use_adam_for_adaptation",
         )
         self.save_hyperparameters(self.hparams_to_log)
@@ -189,7 +182,6 @@
         mode: TrainMode = TrainMode.TRAIN,
     ) -> Tuple[Tensor, Tensor, Tensor]:
         self.eval()
-        set_batchnorm_layers_train(self.model, True)  # enable batch statistics
         return self.model(
             adaptation_imgs,
             adaptation_targets,
@@ -221,7 +213,6 @@
         return self.val_or_test_step(batch, mode=TrainMode.TEST)
 
     def val_or_test_step(self, batch, mode=TrainMode.VAL):
-<<<<<<< HEAD
         """
         Val/test step. The difference with a train step:
 
@@ -249,13 +240,13 @@
 
             torch.set_grad_enabled(True)
             _, preds, query_loss = self(
-                adapt_imgs, adapt_tgts, query_imgs, query_tgts, mode=TrainMode.VAL
+                adapt_imgs, adapt_tgts, query_imgs, query_tgts, mode=mode
             )
             torch.set_grad_enabled(False)
 
             # Log metrics.
-            cer_metric = self.model.base_model_with_adaptation.model.cer_metric
-            wer_metric = self.model.base_model_with_adaptation.model.wer_metric
+            cer_metric = self.model.model.cer_metric
+            wer_metric = self.model.model.wer_metric
             cer_metric(preds, query_tgts)
             wer_metric(preds, query_tgts)
             self.log("char_error_rate", cer_metric, prog_bar=False)
@@ -264,18 +255,6 @@
             loss += query_loss * query_imgs.size(0)
             n_samples += query_imgs.size(0)
         loss /= n_samples
-=======
-        imgs, target, writer_ids = batch
-        _, preds, loss = self.model(imgs, target, writer_ids, mode=mode)
-
-        # Log metrics.
-        cer_metric = self.model.model.cer_metric
-        wer_metric = self.model.model.wer_metric
-        cer_metric(preds, target)
-        wer_metric(preds, target)
-        self.log("char_error_rate", cer_metric, prog_bar=False)
-        self.log("word_error_rate", wer_metric, prog_bar=True)
->>>>>>> c6fe0d57
         self.log(f"{mode.name.lower()}_loss", loss, sync_dist=True, prog_bar=True)
 
         return loss
@@ -317,44 +296,48 @@
         label_encoder: LabelEncoder,
         is_train: bool,
     ) -> List[Callback]:
-        callbacks = super().add_model_specific_callbacks(
-            callbacks,
-            shots=shots,
-            ways=ways,
-            label_encoder=label_encoder,
-            is_train=is_train,
-        )
-
-        # Prepare fixed batches used for monitoring model predictions during training.
-        im, t, wrtrs = next(iter(self.train_dataloader()))
-        train_batch = (im[:shots], t[:shots], wrtrs[:shots])
-        im, t, wrtrs = next(iter(self.val_dataloader()))
-        val_batch = (
-            im[:shots],
-            t[:shots],
-            im[shots : shots + PREDICTIONS_TO_LOG["word"]],
-            t[shots : shots + PREDICTIONS_TO_LOG["word"]],
-        )
-        callbacks.extend(
-            [
-                LogModelPredictions(
-                    label_encoder=label_encoder,
-                    val_batch=val_batch,
-                    train_batch=train_batch,
-                    predict_on_train_start=False,
-                ),
-                LogWorstPredictions(
-                    label_encoder=label_encoder,
-                    train_dataloader=self.train_dataloader(),
-                    val_dataloader=self.val_dataloader(),
-                    test_dataloader=self.test_dataloader(),
-                    shots=shots,
-                    ways=ways,
-                    training_skipped=not is_train,
-                ),
-            ]
-        )
-        return callbacks
+        if self.adaptation_method is AdaptationMethod.CONDITIONAL_BATCHNORM:
+            # TODO: add LogModelPredictions and LogWorstPredictions callbacks.
+            return callbacks
+        else:
+            callbacks = super().add_model_specific_callbacks(
+                callbacks,
+                shots=shots,
+                ways=ways,
+                label_encoder=label_encoder,
+                is_train=is_train,
+            )
+
+            # Prepare fixed batches used for monitoring model predictions during training.
+            im, t, wrtrs = next(iter(self.train_dataloader()))
+            train_batch = (im[:shots], t[:shots], wrtrs[:shots])
+            im, t, wrtrs = next(iter(self.val_dataloader()))
+            val_batch = (
+                im[:shots],
+                t[:shots],
+                im[shots : shots + PREDICTIONS_TO_LOG["word"]],
+                t[shots : shots + PREDICTIONS_TO_LOG["word"]],
+            )
+            callbacks.extend(
+                [
+                    LogModelPredictions(
+                        label_encoder=label_encoder,
+                        val_batch=val_batch,
+                        train_batch=train_batch,
+                        predict_on_train_start=False,
+                    ),
+                    LogWorstPredictions(
+                        label_encoder=label_encoder,
+                        train_dataloader=self.train_dataloader(),
+                        val_dataloader=self.val_dataloader(),
+                        test_dataloader=self.test_dataloader(),
+                        shots=shots,
+                        ways=ways,
+                        training_skipped=not is_train,
+                    ),
+                ]
+            )
+            return callbacks
 
     @staticmethod
     def init_with_base_model_from_checkpoint(
@@ -430,13 +413,6 @@
             help="Size of the writer embeddings for adaptation.",
         )
         parser.add_argument(
-            "--writer_emb_type",
-            type=str,
-            default="learned",
-            choices=["learned", "transformed"],
-            help="Type of writer embedding to use.",
-        )
-        parser.add_argument(
             "--adaptation_num_hidden",
             type=int,
             default=1000,
@@ -456,191 +432,16 @@
             "training a new writer code during val/test.",
         )
         parser.add_argument(
-            "--use_adam_for_adaptation",
-            action="store_true",
-            default=False,
-            help="Use Adam during val/test for training new writer codes.",
-        )
-        return parent_parser
-
-
-class LitWriterCodeAdaptiveModelNonEpisodic(LitBaseNonEpisodic):
-    def __init__(
-        self,
-        base_model: nn.Module,
-        d_model: int,
-        writer_codes: Dict[str, np.array],
-        cer_metric: CharacterErrorRate,
-        wer_metric: WordErrorRate,
-        code_size: int,
-        code_name: str = "hinge",
-        adaptation_num_hidden: int = 128,
-        adaptation_method: Union[
-            AdaptationMethod, str
-        ] = AdaptationMethod.CONDITIONAL_BATCHNORM,
-        **kwargs,
-    ):
-        """
-        Args:
-            base_model (nn.Module): pre-trained HTR model, frozen during adaptation
-            d_model (int): size of the feature vectors produced by the feature
-                extractor (e.g. CNN).
-            cer_metric (CharacterErrorRate): cer metric module
-            wer_metric (WordErrorRate): wer metric module
-            code_size (int): size of the writer codes
-            code_name (str): type of code to use
-            adaptation_num_hidden (int): hidden size for adaptation MLP
-            adaptation_method (AdaptationMethod): how the writer code should be inserted
-                into the model
-        """
-        super().__init__(**kwargs)
-
-        assert isinstance(base_model, (FullPageHTREncoderDecoder, ShowAttendRead))
-
-        self.d_model = d_model
-        self.cer_metric = cer_metric
-        self.wer_metric = wer_metric
-        self.code_size = code_size
-        self.code_name = code_name
-        self.adaptation_num_hidden = adaptation_num_hidden
-        self.adaptation_method = adaptation_method
-
-        self.ignore_index = base_model.pad_tkn_idx
-        self.cer_metric = base_model.cer_metric
-        self.wer_metric = base_model.wer_metric
-
-        self.model = WriterCodeAdaptiveModelNonEpisodic(
-            base_model=base_model,
-            d_model=d_model,
-            writer_codes=writer_codes,
-            code_size=code_size,
-            code_name=code_name,
-            adaptation_num_hidden=adaptation_num_hidden,
-            adaptation_method=adaptation_method,
-        )
-
-        self.save_hyperparameters(
-            "code_size",
-            "code_name",
-            "adaptation_num_hidden",
-            "adaptation_method",
-        )
-        self.save_hyperparameters(self.hparams_to_log)
-
-    def forward(self, imgs, target, writer_ids, mode) -> Tuple[Tensor, Tensor, Tensor]:
-        return self.model(imgs, target, writer_ids, mode=mode)
-
-    def training_step(self, batch, batch_idx):
-        set_batchnorm_layers_train(self.model, False)  # freeze batchnorm stats
-        imgs, target, writer_ids = batch
-        _, _, loss = self.model(imgs, target, writer_ids, mode=TrainMode.TRAIN)
-        self.log("train_loss", loss, sync_dist=True, prog_bar=True)
-        return loss
-
-    def validation_step(self, batch, batch_idx):
-        return self.val_or_test_step(batch, mode=TrainMode.VAL)
-
-    def test_step(self, batch, batch_idx):
-        return self.val_or_test_step(batch, mode=TrainMode.TEST)
-
-    def val_or_test_step(self, batch, mode=TrainMode.VAL):
-        imgs, target, writer_ids = batch
-        _, preds, loss = self.model(imgs, target, writer_ids, mode=mode)
-
-        # Log metrics.
-        self.cer_metric(preds, target)
-        self.wer_metric(preds, target)
-        self.log("char_error_rate", self.cer_metric, prog_bar=False)
-        self.log("word_error_rate", self.wer_metric, prog_bar=True)
-        self.log(f"{mode.name.lower()}_loss", loss, sync_dist=True, prog_bar=True)
-
-        return loss
-
-    def add_model_specific_callbacks(
-        self,
-        callbacks: List[Callback],
-        label_encoder: LabelEncoder,
-        is_train: bool,
-    ) -> List[Callback]:
-        # TODO: add LogModelPredictions and LogWorstPredictions callbacks.
-        return callbacks
-
-    @staticmethod
-    def init_with_base_model_from_checkpoint(
-        base_model_arch: str,
-        main_model_arch: str,
-        checkpoint_path: Union[str, Path],
-        model_hparams_file: Union[str, Path],
-        label_encoder: LabelEncoder,
-        model_params_to_log: Optional[Dict[str, Any]] = None,
-        **kwargs,
-    ):
-        assert base_model_arch in ["fphtr", "sar"], "Invalid base model architecture."
-        assert main_model_arch in ["WriterCodeAdaptiveModelNonEpisodic"]
-
-        # Initialize base model.
-        if base_model_arch == "fphtr":
-            # Load FPHTR model.
-            base_model = LitFullPageHTREncoderDecoder.load_from_checkpoint(
-                checkpoint_path,
-                hparams_file=str(model_hparams_file),
-                strict=False,
-                label_encoder=label_encoder,
-                params_to_log=model_params_to_log,
-            )
-            d_model = base_model.encoder.resnet_out_features
-        else:  # SAR
-            base_model = LitShowAttendRead.load_from_checkpoint(
-                checkpoint_path,
-                hparams_file=str(model_hparams_file),
-                strict=False,
-                label_encoder=label_encoder,
-                params_to_log=model_params_to_log,
-            )
-            d_model = base_model.rnn_encoder.input_size
-
-        # Initialize meta-model.
-        model = LitWriterCodeAdaptiveModelNonEpisodic.load_from_checkpoint(
-            checkpoint_path,
-            strict=False,
-            cer_metric=base_model.model.cer_metric,
-            wer_metric=base_model.model.wer_metric,
-            base_model=base_model.model,
-            d_model=d_model,
-            base_model_arch=base_model_arch,
-            main_model_arch=main_model_arch,
-            **kwargs,
-        )
-        return model
-
-    @staticmethod
-    def add_model_specific_args(parent_parser):
-        parser = parent_parser.add_argument_group("LitWriterCodeAdaptiveModel")
-        parser.add_argument(
-            "--adaptation_num_hidden",
-            type=int,
-            default=128,
-            help="Number of features for the hidden layers of the MLP used for adaptation",
-        )
-        parser.add_argument(
-            "--code_name",
-            type=str,
-            default="hinge",
-            choices=[
-                "hinge",
-                "quadhinge",
-                "cohinge",
-                "cochaincode-hinge",
-                "triplechaincode-hinge",
-                "delta-hinge",
-            ],
-            help="Type of code to use.",
-        )
-        parser.add_argument(
             "--adaptation_method",
             type=str,
             default="conditional_batchnorm",
             choices=ADAPTATION_METHODS,
             help="adaptation_method(str): how the writer code should be inserted into the model",
         )
+        parser.add_argument(
+            "--use_adam_for_adaptation",
+            action="store_true",
+            default=False,
+            help="Use Adam during val/test for training new writer codes.",
+        )
         return parent_parser