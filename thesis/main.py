--- conflicted
+++ resolved
@@ -2,7 +2,7 @@
 from pathlib import Path
 
 from thesis.data import WriterDataset
-from thesis.lit_models import LitMAMLLearner, LitBaseAdaptive
+from thesis.lit_models import LitMAMLLearner, LitBaseEpisodic
 from thesis.metahtr.lit_models import LitMetaHTR
 from thesis.metahtr.lit_util import MAMLHTRCheckpointIO
 from thesis.writer_code.lit_models import (
@@ -19,11 +19,7 @@
     prepare_train_taskset,
     main_lit_models,
     get_parameter_names,
-<<<<<<< HEAD
     prepare_test_taskset,
-=======
-    reset_all_weights,
->>>>>>> c6fe0d57
 )
 
 from htr.data import IAMDataset
@@ -34,13 +30,12 @@
 from pytorch_lightning.callbacks import ModelCheckpoint, EarlyStopping, ModelSummary
 from pytorch_lightning.plugins import DDPPlugin
 
-from thesis.writer_code.util import load_hinge_codes
-
 
 def main(args):
 
     print(f"Main model used: {str(args.main_model_arch)}")
     print(f"Base model used: {str(args.base_model_arch).upper()}")
+    print(f"Adaptation method: {args.adaptation_method}")
 
     if args.base_model_arch == "sar":
         # Disable CuDDN if using LSTM base model (SAR). This is neseccary because CuDNN
@@ -116,11 +111,6 @@
     taskset_val = prepare_test_taskset(ds_val)
     taskset_test = prepare_test_taskset(ds_test)
 
-    writer_codes = load_hinge_codes(Path(__file__).resolve().parent.parent)
-    writer_codes = {
-        ds.writer_id_to_idx[wid]: code for wid, code in writer_codes.items()
-    }
-
     # Define model arguments.
     args_ = dict(
         checkpoint_path=args.trained_model_path,
@@ -128,7 +118,6 @@
         label_encoder=ds_train.label_enc,
         load_meta_weights=True,
         model_params_to_log={"only_lowercase": only_lowercase},
-        writer_codes=writer_codes,
         num_writers=len(ds_train.writer_ids),
         taskset_train=taskset_train,
         taskset_val=taskset_val,
@@ -148,9 +137,6 @@
     cls = main_lit_models()[args.main_model_arch]
     learner = cls.init_with_base_model_from_checkpoint(**args_)
 
-    # print("Resetting all weights.")
-    # reset_all_weights(learner)
-
     plugins = None
     if isinstance(
         learner, (LitMAMLLearner, LitMetaHTR, LitWriterCodeAdaptiveModelMAML)
@@ -170,13 +156,13 @@
         ),
     ]
     # TODO: fix worst prediction logging callback to work with chunks.
-    # callbacks = learner.add_model_specific_callbacks(
-    #     callbacks,
-    #     shots=args.shots,
-    #     ways=args.ways,
-    #     label_encoder=ds_train.label_enc,
-    #     is_train=not (args.validate or args.test),
-    # )
+    callbacks = learner.add_model_specific_callbacks(
+        callbacks,
+        shots=args.shots,
+        ways=args.ways,
+        label_encoder=ds_train.label_enc,
+        is_train=not (args.validate or args.test),
+    )
     if args.early_stopping_patience != -1:
         callbacks.append(
             EarlyStopping(
@@ -241,7 +227,7 @@
     # fmt: on
 
     parser = LitMAMLLearner.add_model_specific_args(parser)
-    parser = LitBaseAdaptive.add_model_specific_args(parser)
+    parser = LitBaseEpisodic.add_model_specific_args(parser)
     parser = LitMetaHTR.add_model_specific_args(parser)
     parser = LitWriterCodeAdaptiveModel.add_model_specific_args(parser)
     # parser = LitWriterCodeAdaptiveModelMAML.add_model_specific_args(parser)
