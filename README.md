--- conflicted
+++ resolved
@@ -17,15 +17,11 @@
 pip install -r requirements.txt
 ```
 
-<<<<<<< HEAD
 NOTE: it's very important not to use Torch 1.10; using this version will lead to a
 memory leak that crashes training. Therefore, installing the Torch version specified
-in `requirements.txt` is necessary.
+in `requirements.txt` (1.9) is necessary.
 
-Now run the main script, e.g.
-=======
 Now run the main script to train a model, e.g.
->>>>>>> 82df141a
 
 ```shell
 python src/main.py --data_dir /path/to/IAM --data_format form --max_epochs 3 --use_cpu
