import xml.etree.ElementTree as ET
import html
import random
from pathlib import Path
from typing import Union, Tuple, Dict, Sequence, Optional, List

import pandas as pd
import cv2 as cv
import albumentations as A
import torch
import numpy as np
from torch import Tensor
from torch.utils.data import Dataset
from PIL import Image

from util import read_xml, find_child_by_tag, set_seed, LabelEncoder
from transforms import IAMImageTransforms


class IAMDataset(Dataset):
    MEAN = 0.8275
    VAR = 0.2314
    MAX_FORM_HEIGHT = 3542
    MAX_FORM_WIDTH = 2479

    MAX_SEQ_LENS = {
        "word": 55,
        "line": 90,
        "form": 700,
    }  # based on the maximum seq lengths found in the dataset

    _pad_token = "<PAD>"
    _sos_token = "<SOS>"
    _eos_token = "<EOS>"

    root: Path
    data: pd.DataFrame
    label_enc: LabelEncoder
    parse_method: str
    only_lowercase: bool
    transforms: Optional[A.Compose]
    id_to_idx: Dict[str, int]
    _split: str
    _return_writer_id: Optional[bool]

    def __init__(
        self,
        root: Union[Path, str],
        parse_method: str,
        split: str,
        skip_bad_segmentation: bool = False,
        return_writer_id: bool = False,
        only_lowercase: bool = False,
        label_enc: Optional[LabelEncoder] = None,
    ):
        super().__init__()
        _parse_methods = ["form", "line", "word"]
        err_message = (
            f"{parse_method} is not a possible parsing method: {_parse_methods}"
        )
        assert parse_method in _parse_methods, err_message

        _splits = ["train", "test"]
        err_message = f"{split} is not a possible split: {_splits}"
        assert split in _splits, err_message

        self._split = split
        self._return_writer_id = return_writer_id
        self.only_lowercase = only_lowercase
        self.root = Path(root)
        self.label_enc = label_enc
        self.parse_method = parse_method

        # Process the data.
        if not hasattr(self, "data"):
            if self.parse_method == "form":
                self.data = self._get_forms()
            elif self.parse_method == "word":
                self.data = self._get_words(skip_bad_segmentation)
            elif self.parse_method == "line":
                self.data = self._get_lines(skip_bad_segmentation)

        # Create the label encoder.
        if self.label_enc is None:
            vocab = [self._pad_token, self._sos_token, self._eos_token]
            s = "".join(self.data["target"].tolist())
            if self.only_lowercase:
                s = s.lower()
            vocab += sorted(list(set(s)))
            self.label_enc = LabelEncoder().fit(vocab)
        if not "target_enc" in self.data.columns:
            self.data.insert(
                2,
                "target_enc",
                self.data["target"].apply(
                    lambda s: np.array(
                        self.label_enc.transform(
                            [c for c in (s.lower() if self.only_lowercase else s)]
                        )
                    )
                ),
            )

        self.transforms = self._get_transforms(split)
        self.id_to_idx = {
            Path(self.data.iloc[i]["img_path"]).stem: i for i in range(len(self))
        }

    def __len__(self):
        return len(self.data)

    def __getitem__(self, idx):
        data = self.data.iloc[idx]
        img = cv.imread(data["img_path"], cv.IMREAD_GRAYSCALE)
        if all(col in data.keys() for col in ["bb_y_start", "bb_y_end"]):
            # Crop the image vertically.
            img = img[data["bb_y_start"] : data["bb_y_end"], :]
        assert isinstance(img, np.ndarray), (
            f"Error: image at path {data['img_path']} is not properly loaded. "
            f"Is there something wrong with this image?"
        )
        if self.transforms is not None:
            img = self.transforms(image=img)["image"]
        if self._return_writer_id:
            return img, data["writer_id"], data["target_enc"]
        return img, data["target_enc"]

    @property
    def vocab(self):
        return self.label_enc.classes

    @property
    def writer_ids(self) -> List[int]:
        return list(self.data["writer_id"].unique())

    @staticmethod
    def collate_fn(
        batch: Sequence[Tuple[np.ndarray, np.ndarray]],
        pad_val: int,
        eos_tkn_idx: int,
        dataset_returns_writer_id: bool = False,
    ) -> Union[Tuple[Tensor, Tensor], Tuple[Tensor, Tensor, Tensor]]:
        if dataset_returns_writer_id:
            imgs, writer_ids, targets = zip(*batch)
        else:
            imgs, targets = zip(*batch)

        img_sizes = [im.shape for im in imgs]
        if len(set(img_sizes)) != 1:
            # Images are of varying sizes, so pad them to the maximum size in the batch.
            hs, ws = zip(*img_sizes)
            pad_fn = A.PadIfNeeded(
                max(hs), max(ws), border_mode=cv.BORDER_CONSTANT, value=0
            )
            imgs = [pad_fn(image=im)["image"] for im in imgs]
        imgs = np.stack(imgs, axis=0)

        seq_lengths = [t.shape[0] for t in targets]
        targets_padded = np.full((len(targets), max(seq_lengths) + 1), pad_val)
        for i, t in enumerate(targets):
            targets_padded[i, : seq_lengths[i]] = t
            targets_padded[i, seq_lengths[i]] = eos_tkn_idx

        imgs, targets_padded = torch.tensor(imgs), torch.tensor(targets_padded)
        if dataset_returns_writer_id:
            return imgs, targets_padded, torch.tensor(writer_ids)
        return imgs, targets_padded

    def set_transforms_for_split(self, split: str):
        _splits = ["train", "val", "test"]
        err_message = f"{split} is not a possible split: {_splits}"
        assert split in _splits, err_message
        self.transforms = self._get_transforms(split)

    def _get_transforms(self, split: str) -> A.Compose:
        max_img_w = self.MAX_FORM_WIDTH

        if self.parse_method == "form":
            max_img_h = (self.data["bb_y_end"] - self.data["bb_y_start"]).max()
<<<<<<< HEAD
        elif self.parse_method == "word" or self.parse_method == "line":
            max_img_h = self.MAX_FORM_HEIGHT
        transforms = IAMImageTransforms((max_img_h, max_img_w), self.parse_method)
=======
        else:  # word or line
            max_img_h = self.MAX_FORM_HEIGHT
        transforms = IAMImageTransforms(
            (max_img_h, max_img_w), self.parse_method, (IAMDataset.MEAN, IAMDataset.VAR)
        )
>>>>>>> 62a593e2

        if split == "train":
            return transforms.train_trnsf
        elif split == "test" or split == "val":
            return transforms.test_trnsf

    def statistics(self) -> Dict[str, float]:
        assert len(self) > 0
        tmp = self.transforms
        self.transforms = None
        mean, std, cnt = 0, 0, 0
        for img, _ in self:
            mean += np.mean(img)
            std += np.var(img)
            cnt += 1
        mean /= cnt
        std = np.sqrt(std / cnt)
        self.transforms = tmp
        return {"mean": mean, "std": std}

    def _get_forms(self) -> pd.DataFrame:
        """Read all form images from the IAM dataset.

        Returns:
            pd.DataFrame
                A pandas dataframe containing the image path, image id, target, vertical
                upper bound, vertical lower bound, and target length.
        """
        data = {
            "img_path": [],
            "img_id": [],
            "target": [],
            "bb_y_start": [],
            "bb_y_end": [],
            "target_len": [],
        }
        for form_dir in ["formsA-D", "formsE-H", "formsI-Z"]:
            dr = self.root / form_dir
            for img_path in dr.iterdir():
                doc_id = img_path.stem
                xml_root = read_xml(self.root / "xml" / (doc_id + ".xml"))

                # Based on some empiricial evaluation, the 'asy' and 'dsy'
                # attributes of a line xml tag seem to correspond to its upper and
                # lower bound, respectively. We add padding of 150 pixels.
                bb_y_start = int(xml_root[1][0].get("asy")) - 150
                bb_y_end = int(xml_root[1][-1].get("dsy")) + 150

                form_text = []
                for line in xml_root.iter("line"):
                    form_text.append(html.unescape(line.get("text", "")))

                img_w, img_h = Image.open(str(img_path)).size
                data["img_path"].append(str(img_path))
                data["img_id"].append(doc_id)
                data["target"].append("\n".join(form_text))
                data["bb_y_start"].append(bb_y_start)
                data["bb_y_end"].append(bb_y_end)
                data["target_len"].append(len("\n".join(form_text)))
        return pd.DataFrame(data).sort_values(
            "target_len"
        )  # by default, sort by target length

    def _get_lines(self, skip_bad_segmentation: bool = False) -> pd.DataFrame:
        """Read all line images from the IAM dataset.

        Args:
            skip_bad_segmentation (bool): skip lines that have the
                segmentation='err' xml attribute
        Returns:
            List of 2-tuples, where each tuple contains the path to a line image
            along with its ground truth text.
        """
        data = {"img_path": [], "img_id": [], "target": []}
        root = self.root / "lines"
        for d1 in root.iterdir():
            for d2 in d1.iterdir():
                doc_id = d2.name
                xml_root = read_xml(self.root / "xml" / (doc_id + ".xml"))
                for img_path in d2.iterdir():
                    target = self._find_line(
                        xml_root, img_path.stem, skip_bad_segmentation
                    )
                    if target is not None:
                        data["img_path"].append(str(img_path.resolve()))
                        data["img_id"].append(doc_id)
                        data["target"].append(target)
        return pd.DataFrame(data)

    def _get_words(self, skip_bad_segmentation: bool = False) -> pd.DataFrame:
        """Read all word images from the IAM dataset.

        Args:
            skip_bad_segmentation (bool): skip lines that have the
                segmentation='err' xml attribute
        Returns:
            List of 2-tuples, where each tuple contains the path to a word image
            along with its ground truth text.
        """
        data = {"img_path": [], "img_id": [], "writer_id": [], "target": []}
        root = self.root / "words"
        for d1 in root.iterdir():
            for d2 in d1.iterdir():
                doc_id = d2.name
                xml_root = read_xml(self.root / "xml" / (doc_id + ".xml"))
                writer_id = int(xml_root.get("writer-id"))
                for img_path in d2.iterdir():
                    target = self._find_word(
                        xml_root, img_path.stem, skip_bad_segmentation
                    )
                    if target is not None:
                        data["img_path"].append(str(img_path.resolve()))
                        data["img_id"].append(doc_id)
                        data["writer_id"].append(writer_id)
                        data["target"].append(target)
        return pd.DataFrame(data)

    def _find_line(
        self,
        xml_root: ET.Element,
        line_id: str,
        skip_bad_segmentation: bool = False,
    ) -> Union[str, None]:
        line = find_child_by_tag(xml_root[1].findall("line"), "id", line_id)
        if line is not None and not (
            skip_bad_segmentation and line.get("segmentation") == "err"
        ):
            return html.unescape(line.get("text"))
        return None

    def _find_word(
        self,
        xml_root: ET.Element,
        word_id: str,
        skip_bad_segmentation: bool = False,
    ) -> Union[str, None]:
        line_id = "-".join(word_id.split("-")[:-1])
        line = find_child_by_tag(xml_root[1].findall("line"), "id", line_id)
        if line is not None and not (
            skip_bad_segmentation and line.get("segmentation") == "err"
        ):
            word = find_child_by_tag(line.findall("word"), "id", word_id)
            if word is not None:
                return html.unescape(word.get("text"))
        return None


class IAMSyntheticDataGenerator(Dataset):
    """
    Data generator that creates synthetic line/form images by stitching together word
    images from the IAM dataset.
    Calling `__getitem__()` samples a newly generated synthetic image every time
    it is called.
    """

    PUNCTUATION = [",", ".", ";", ":", "'", '"', "!", "?"]

    def __init__(
        self,
        iam_root: Union[str, Path],
        label_encoder: Optional[LabelEncoder] = None,
        transforms: Optional[A.Compose] = None,
        line_width: Tuple[int, int] = (1500, 2000),
        lines_per_form: Tuple[int, int] = (1, 11),
        words_per_line: Tuple[int, int] = (4, 10),
        words_per_sequence: Tuple[int, int] = (7, 13),
        px_between_lines: Tuple[int, int] = (25, 100),
        px_between_words: int = 50,
        px_around_image: Tuple[int, int] = (100, 200),
        sample_form: bool = False,
        only_lowercase: bool = False,
        rng_seed: int = 0,
        max_height: Optional[int] = None,
    ):
        super().__init__()
        self.iam_root = iam_root
        self.label_enc = label_encoder
        self.transforms = transforms
        self.line_width = line_width
        self.lines_per_form = lines_per_form
        self.words_per_line = words_per_line
        self.words_per_sequence = words_per_sequence
        self.px_between_lines = px_between_lines
        self.px_between_words = px_between_words
        self.px_around_image = px_around_image
        self.sample_form = sample_form
        self.only_lowercase = only_lowercase
        self.rng_seed = rng_seed
        self.max_height = max_height

        self.iam_words = IAMDataset(
            iam_root,
            "word",
            "test",
            skip_bad_segmentation=True,
            only_lowercase=only_lowercase,
        )
        if self.max_height is None:
            self.max_height = IAMDataset.MAX_FORM_HEIGHT
        if sample_form and "\n" not in self.label_encoder.classes:
            # Add the `\n` token to the label encoder (since forms can contain newlines)
            self.label_encoder.add_classes(["\n"])
        self.iam_words.transforms = None
        self.rng = np.random.default_rng(rng_seed)

    def __len__(self):
        # This dataset does not have a finite length since it can generate random
        # images at will, so return 1.
        return 1

    @property
    def label_encoder(self):
        if self.label_enc is not None:
            return self.label_enc
        return self.iam_words.label_enc

    def __getitem__(self, *args, **kwargs):
        """By calling this method, a newly generated synthetic image is sampled."""
        if self.sample_form:
            img, target = self.generate_form()
        else:
            img, target = self.generate_line()
        if self.transforms is not None:
            img = self.transforms(image=img)["image"]
        # Encode the target sequence using the label encoder.
        target_enc = np.array(self.label_encoder.transform([c for c in target]))
        return img, target_enc

    def generate_line(self) -> Tuple[np.ndarray, str]:
        words_to_sample = self.rng.integers(*self.words_per_line)
        line_width = self.rng.integers(*self.line_width)
        return self.sample_lines(words_to_sample, line_width, sample_one_line=True)

    def generate_form(self) -> Tuple[np.ndarray, str]:
        # Randomly pick the number of words and inter-line distance in the form.
        words_to_sample = self.rng.integers(*self.lines_per_form) * 7  # 7 is handpicked
        px_between_lines = self.rng.integers(*self.px_between_lines)

        # Sample line images.
        line_width = self.rng.integers(*self.line_width)
        lines, target = self.sample_lines(words_to_sample, line_width)

        # Concatenate the lines vertically.
        form_w = max(l.shape[1] for l in lines)
        form_h = sum(l.shape[0] + px_between_lines for l in lines)
        if form_h > self.max_height:
            print(
                "Generated form height exceeds maximum height. Generating a new form."
            )
            return self.generate_form()
        form = np.ones((form_h, form_w), dtype=lines[0].dtype) * 255
        curr_h = 0
        for line_img in lines:
            h, w = line_img.shape
            form[curr_h : curr_h + h, :w] = line_img
            curr_h += h + px_between_lines

        # Add a random amount of padding around the image.
        pad_px = self.rng.integers(*self.px_around_image)
        new_h, new_w = form.shape[0] + pad_px * 2, form.shape[1] + pad_px * 2
        form = A.PadIfNeeded(
            new_h, new_w, border_mode=cv.BORDER_CONSTANT, value=255, always_apply=True
        )(image=form)["image"]

        return form, target

    def set_rng(self, seed: int):
        self.rng = np.random.default_rng(seed)

    def sample_word_image(self) -> Tuple[np.ndarray, str]:
        idx = random.randint(0, len(self.iam_words) - 1)
        img, target = self.iam_words[idx]
        target = "".join(self.iam_words.label_enc.inverse_transform(target))
        return img, target

    def sample_word_image_sequence(
        self, words_to_sample: int
    ) -> List[Tuple[np.ndarray, str]]:
        """Sample a sequence of contiguous words."""
        assert words_to_sample >= 1
        start_idx = random.randint(0, len(self.iam_words) - 1)

        img_idxs = [start_idx]
        img_path = Path(self.iam_words.data.iloc[start_idx]["img_path"])
        _, _, line_id, word_id = img_path.stem.split("-")
        sampled_words = 1
        while sampled_words < words_to_sample:
            word_id = f"{int(word_id) + 1 :02}"
            img_name = (
                "-".join(img_path.stem.split("-")[:-2] + [line_id, word_id]) + ".png"
            )
            if not (img_path.parent / img_name).is_file():
                # Previous image was the last on its line. Go to the next line.
                line_id = f"{int(line_id) + 1 :02}"
                word_id = "00"
                img_name = (
                    "-".join(img_path.stem.split("-")[:-2] + [line_id, word_id])
                    + ".png"
                )
            if not (img_path.parent / img_name).is_file():
                # End of the document.
                return self.sample_word_image_sequence(words_to_sample)
            # Find the dataset index for the sampled word.
            ix = self.iam_words.id_to_idx.get(Path(img_name).stem)
            if ix is None:
                # If the image has segmentation=err attribute, it will
                # not be in the dataset. In this case try again.
                return self.sample_word_image_sequence(words_to_sample)
            img_idxs.append(ix)
            sampled_words += 1

        imgs, targets = zip(*[self.iam_words[idx] for idx in img_idxs])
        targets = [
            "".join(self.iam_words.label_enc.inverse_transform(t)) for t in targets
        ]
        return list(zip(imgs, targets))

    def sample_lines(
        self, words_to_sample: int, max_line_width: int, sample_one_line: bool = False
    ) -> Tuple[Union[List[np.ndarray], np.ndarray], str]:
        """
        Calls `sample_word_image_sequence` several times, using some heuristics
        to glue the sequences together.

        Returns:
            - list of line images
            - transcription for all lines combined
        """
        curr_pos, sampled_words = 0, 0
        imgs, targets, lines = [], [], []
        target_str, last_target = "", ""

        # Sample images.
        while sampled_words < words_to_sample:
            words_per_seq = self.rng.integers(*self.words_per_sequence)
            # Sample a sequence of contiguous words.
            img_tgt_seq = self.sample_word_image_sequence(words_per_seq)
            for i, (img, tgt) in enumerate(img_tgt_seq):
                # Add the sequence to the sampled words so far.
                if sampled_words >= words_to_sample:
                    break
                h, w = img.shape

                if curr_pos + w > max_line_width:
                    # Concatenate the sampled images into a line.
                    line = self.concatenate_line(imgs, targets, max_line_width)

                    if sample_one_line:
                        return line, target_str

                    lines.append(line)
                    target_str += "\n"
                    last_target = "\n"
                    curr_pos = 0
                    imgs, targets = [], []

                # Basic heuristics to avoid some strange looking sentences.
                if i == 0 and (
                    (last_target in self.PUNCTUATION and tgt in self.PUNCTUATION)
                    or (tgt in self.PUNCTUATION and sampled_words == 0)
                ):
                    continue

                if (
                    sampled_words == 0
                    or tgt in [c for c in self.PUNCTUATION if c not in ["'", '"']]
                    or last_target == "\n"
                ):
                    target_str += tgt
                else:
                    target_str += " " + tgt

                targets.append(tgt)
                imgs.append(img)

                sampled_words += 1
                last_target = tgt
                if tgt in self.PUNCTUATION:
                    # Reduce horizontal spacing for punctuation tokens.
                    curr_pos = max(0, curr_pos - self.px_between_words)
                curr_pos += w + self.px_between_words
        if imgs and targets:
            # Concatenate the remaining images into a new line.
            line = self.concatenate_line(imgs, targets, max_line_width)
            lines.append(line)
            if sample_one_line:
                return line, target_str
        return lines, target_str

    def concatenate_line(
        self, imgs: List[np.ndarray], targets: List[str], line_width: int
    ) -> np.ndarray:
        """
        Concatenate a series of (img, target) tuples into a line to create a line image.
        """
        assert len(imgs) == len(targets)

        line_height = max(im.shape[0] for im in imgs)
        line = np.ones((line_height, line_width), dtype=imgs[0].dtype) * 255

        curr_pos = 0
        prev_lower_bound = line_height
        for img, tgt in zip(imgs, targets):
            h, w = img.shape
            # Center the image in the middle of the line.
            start_h = min(max(0, int((line_height - h) / 2)), line_height - h)

            if tgt in [",", "."]:
                # If sampled a comma or dot, place them at the bottom of the line.
                start_h = min(max(0, prev_lower_bound - int(h / 2)), line_height - h)
            elif tgt in ['"', "'"]:
                # If sampled a quote, place them at the top of the line.
                start_h = 0
            if tgt in self.PUNCTUATION:
                # Reduce horizontal spacing for punctuation tokens.
                curr_pos = max(0, curr_pos - self.px_between_words)

            assert curr_pos + w <= line_width, f"{curr_pos + w} > {line_width}"
            assert start_h + h <= line_height, f"{start_h + h} > {line_height}"

            # Concatenate the word image to the line.
            line[start_h : start_h + h, curr_pos : curr_pos + w] = img

            curr_pos += w + self.px_between_words
            prev_lower_bound = start_h + h
        return line

    @staticmethod
    def get_worker_init_fn():
        def worker_init_fn(worker_id: int):
            set_seed(worker_id)
            worker_info = torch.utils.data.get_worker_info()
            dataset = worker_info.dataset  # the dataset copy in this worker process
            if hasattr(dataset, "set_rng"):
                dataset.set_rng(worker_id)
            else:  # dataset is instance of `IAMDatasetSynthetic` class
                dataset.synth_dataset.set_rng(worker_id)

        return worker_init_fn


class IAMDatasetSynthetic(Dataset):
    """
    A Pytorch dataset combining the IAM dataset with the IAMSyntheticDataGenerator
    dataset.

    The distribution of real/synthetic images can be controlled by setting the
    `synth_prob` argument.
    """

    iam_dataset: IAMDataset
    synth_dataset: IAMSyntheticDataGenerator
    synth_prob: float

    def __init__(self, iam_dataset: IAMDataset, synth_prob: float = 0.3, **kwargs):
        """
        Args:
            iam_dataset (Dataset): the IAM dataset to sample from
            synth_prob (float): the probability of sampling a synthetic image when
                calling `__getitem__()`.
        """
        self.iam_dataset = iam_dataset
        self.synth_prob = synth_prob
        self.synth_dataset = IAMSyntheticDataGenerator(
            iam_root=iam_dataset.root,
            label_encoder=iam_dataset.label_enc,
            transforms=iam_dataset.transforms,
            sample_form=(True if iam_dataset.parse_method == "form" else False),
            only_lowercase=iam_dataset.only_lowercase,
            max_height=(
                (iam_dataset.data["bb_y_end"] - iam_dataset.data["bb_y_start"]).max()
                if iam_dataset.parse_method == "form"
                else None
            ),
            **kwargs,
        )

    def __getitem__(self, idx):
        iam = self.iam_dataset
        if random.random() > 1 - self.synth_prob:
            # Sample from the synthetic dataset.
            img, target = self.synth_dataset[0]
        else:
            # Index the IAM dataset.
            img, target = iam[idx]
        assert not np.any(np.isnan(img)), img
        return img, target

    def __len__(self):
        return len(self.iam_dataset)<|MERGE_RESOLUTION|>--- conflicted
+++ resolved
@@ -177,17 +177,11 @@
 
         if self.parse_method == "form":
             max_img_h = (self.data["bb_y_end"] - self.data["bb_y_start"]).max()
-<<<<<<< HEAD
-        elif self.parse_method == "word" or self.parse_method == "line":
-            max_img_h = self.MAX_FORM_HEIGHT
-        transforms = IAMImageTransforms((max_img_h, max_img_w), self.parse_method)
-=======
         else:  # word or line
             max_img_h = self.MAX_FORM_HEIGHT
         transforms = IAMImageTransforms(
             (max_img_h, max_img_w), self.parse_method, (IAMDataset.MEAN, IAMDataset.VAR)
         )
->>>>>>> 62a593e2
 
         if split == "train":
             return transforms.train_trnsf
