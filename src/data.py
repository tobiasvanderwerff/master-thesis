--- conflicted
+++ resolved
@@ -8,11 +8,7 @@
 from functools import partial
 from dataclasses import dataclass, field
 from pathlib import Path
-<<<<<<< HEAD
-from typing import Union, Tuple, Dict, Sequence, Optional, List
-=======
 from typing import Union, Tuple, Dict, Sequence, Optional, List, Any
->>>>>>> c2250ccc
 
 import pandas as pd
 import cv2 as cv
@@ -447,9 +443,6 @@
             word = find_child_by_tag(line.findall("word"), "id", word_id)
             if word is not None:
                 return html.unescape(word.get("text"))
-<<<<<<< HEAD
-        return None
-=======
         return None
 
 
@@ -608,5 +601,4 @@
         # the background of the image.
         line = A.RandomBrightnessContrast(always_apply=True)(image=line)["image"]
 
-        return line, target_str
->>>>>>> c2250ccc
+        return line, target_str