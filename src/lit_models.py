--- conflicted
+++ resolved
@@ -2,22 +2,14 @@
 from pathlib import Path
 
 from models import FullPageHTREncoderDecoder
-<<<<<<< HEAD
-from util import identity_collate_fn, set_norm_layers_to_train
-=======
-from util import LabelEncoder
->>>>>>> 62a593e2
+from util import identity_collate_fn, set_norm_layers_to_train, LabelEncoder
 
 import torch
 import torch.optim as optim
 import pytorch_lightning as pl
 import numpy as np
 from torch import Tensor
-<<<<<<< HEAD
 from torch.utils.data import DataLoader, Dataset
-from sklearn.preprocessing import LabelEncoder
-=======
->>>>>>> 62a593e2
 
 import learn2learn as l2l
 
@@ -308,7 +300,6 @@
         self,
         label_encoder: LabelEncoder,
         learning_rate: float = 0.0002,
-        label_smoothing: float = 0.0,
         max_seq_len: int = 500,
         d_model: int = 260,
         num_layers: int = 6,
@@ -353,7 +344,6 @@
             drop_dec=drop_dec,
             activ_dec=activ_dec,
             vocab_len=vocab_len,
-            label_smoothing=label_smoothing,
         )
 
         self.all_logits = None
@@ -394,17 +384,7 @@
         # different models.
         self.log("hp_metric", metrics["char_error_rate"])
 
-<<<<<<< HEAD
         return loss, metrics
-=======
-        return loss
-        # return {"logits": logits, "targets": targets}
-
-    # def validation_epoch_end(self, validation_step_outputs):
-    #     """Aggregate logits and targets, for the purpose of later callback logic."""
-    #     self.all_logits = torch.cat(validation_step_outputs["logits"], 0)
-    #     self.all_targets = torch.cat(validation_step_outputs["targets"], 0)
->>>>>>> 62a593e2
 
     def configure_optimizers(self):
         return optim.Adam(self.parameters(), lr=self.learning_rate)
