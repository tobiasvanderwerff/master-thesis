--- conflicted
+++ resolved
@@ -375,11 +375,7 @@
         self.cer_metric = CharacterErrorRate(label_encoder)
         self.wer_metric = WordErrorRate(label_encoder)
         self.loss_fn = nn.CrossEntropyLoss(
-<<<<<<< HEAD
-            ignore_index=pad_tkn_idx, reduction=loss_reduction
-=======
-            ignore_index=self.pad_tkn_idx, label_smoothing=label_smoothing
->>>>>>> 57d1156e
+            ignore_index=self.pad_tkn_idx, reduction=loss_reduction
         )
 
     def forward(
