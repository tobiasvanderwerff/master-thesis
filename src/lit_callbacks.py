import math
<<<<<<< HEAD
import re
from typing import Tuple, Optional, Dict

from util import matplotlib_imshow, LabelEncoder
=======
from typing import Tuple, Optional

from lit_models import LitFullPageHTREncoderDecoder
from util import matplotlib_imshow, LabelEncoder, decode_prediction_and_target
from data import IAMDataset
>>>>>>> 57d1156e

import torch
import pytorch_lightning as pl
import matplotlib.pyplot as plt
<<<<<<< HEAD
from torch import Tensor
from pytorch_lightning.callbacks import Callback
=======
from torch.utils.data import DataLoader
from pytorch_lightning.callbacks import Callback, ModelCheckpoint


PREDICTIONS_TO_LOG = {
    "word": 10,
    "line": 6,
    "form": 1,
}
>>>>>>> 57d1156e


class LogWorstPredictions(Callback):
    """
    At the end of training, log the worst image prediction, meaning the predictions
    with the highest character error rates.
    """

    def __init__(
        self,
        val_dataloader: DataLoader,
        val_only: bool = False,
        data_format: str = "word",
    ):
        self.val_dataloader = val_dataloader
        self.val_only = val_only
        self.data_format = data_format

    def on_validation_end(self, trainer: "pl.Trainer", pl_module: "pl.LightningModule"):
        if self.val_only:
            # This is to make sure the callback is called when model training
            # is skipped.
            self.log_worst_predictions(trainer, pl_module)

    def on_fit_end(self, trainer: "pl.Trainer", pl_module: "pl.LightningModule"):
        self.log_worst_predictions(trainer, pl_module)

    def log_worst_predictions(
        self, trainer: "pl.Trainer", pl_module: "pl.LightningModule"
    ):
        img_cers = []
        device = "cuda:0" if pl_module.on_gpu else "cpu"
        if not self.val_only:
            self._load_best_model(trainer, pl_module)
            pl_module = trainer.model

        print("Running validation inference on best model...")

        # Run inference on the validation set.
        pl_module.eval()
        for img, target in self.val_dataloader:
            assert target.ndim == 2, target.ndim
            cer_metric = pl_module.model.cer_metric
            with torch.inference_mode():
                logits, preds, _ = pl_module(img.to(device), target.to(device))
                for prd, tgt, im in zip(preds, target, img):
                    cer_metric.reset()
                    cer = cer_metric(prd.unsqueeze(0), tgt.unsqueeze(0)).item()
                    img_cers.append((im, cer, prd, tgt))

        # Log the worst k predictions.
        to_log = PREDICTIONS_TO_LOG[self.data_format] * 2
        img_cers.sort(key=lambda x: x[1], reverse=True)  # sort by CER
        img_cers = img_cers[:to_log]
        fig = plt.figure(figsize=(24, 16))
        for i, (im, cer, prd, tgt) in enumerate(img_cers):
            pred_str, target_str = decode_prediction_and_target(
                prd, tgt, pl_module.model.label_encoder, pl_module.decoder.eos_tkn_idx
            )

            # Create plot.
            ncols = 4 if self.data_format == "word" else 2
            nrows = math.ceil(to_log / ncols)
            ax = fig.add_subplot(nrows, ncols, i + 1, xticks=[], yticks=[])
            matplotlib_imshow(im, IAMDataset.MEAN, IAMDataset.STD)
            ax.set_title(f"Pred: {pred_str} (CER: {cer:.2f})\nTarget: {target_str}")

        # Log the results to Tensorboard.
        tensorboard = trainer.logger.experiment
        tensorboard.add_figure(f"val: worst predictions", fig, trainer.global_step)
        plt.close(fig)

        print("Done.")

    @staticmethod
    def _load_best_model(trainer: "pl.Trainer", pl_module: "pl.LightningModule"):
        ckpt_callback = None
        for cb in trainer.callbacks:
            if isinstance(cb, ModelCheckpoint):
                ckpt_callback = cb
                break
        assert ckpt_callback is not None, "ModelCheckpoint not found in callbacks."
        best_model_path = ckpt_callback.best_model_path

        print(f"Loading best model at {best_model_path}")
        label_encoder = pl_module.model.label_encoder
        model = LitFullPageHTREncoderDecoder.load_from_checkpoint(
            best_model_path,
            label_encoder=label_encoder,
        )
        trainer.model = model


class LogModelPredictionsMAML(Callback):
    """
    Use a fixed test batch to monitor model predictions at the end of every epoch.

    Specifically: it generates matplotlib Figure using a trained network, along with images
    and labels from a batch, that shows the network's prediction alongside the actual target.
    """

    def __init__(
        self,
        label_encoder: LabelEncoder,
        val_batch: Tuple[Tensor, Tensor, Tensor, Tensor],
        train_batch: Optional[Tuple[Tensor, Tensor, Tensor, Tensor]] = None,
        use_gpu: bool = True,
        data_format: str = "word",
        enable_grad: bool = False,
        predict_on_train_start: bool = False,
    ):
        self.label_encoder = label_encoder
        self.val_batch = val_batch
        self.train_batch = train_batch
        self.use_gpu = use_gpu
        self.data_format = data_format
        self.enable_grad = enable_grad
        self.predict_on_train_start = predict_on_train_start

    def on_validation_epoch_end(
        self, trainer: "pl.Trainer", pl_module: "pl.LightningModule"
    ):
        self._predict_intermediate(trainer, pl_module, split="val")

    def on_train_epoch_end(
        self, trainer: "pl.Trainer", pl_module: "pl.LightningModule"
    ):
        if self.train_batch is not None:
            self._predict_intermediate(trainer, pl_module, split="train")

    def on_train_start(self, trainer: "pl.Trainer", pl_module: "pl.LightningModule"):
        if self.predict_on_train_start:
            self._predict_intermediate(trainer, pl_module, split="val")
            if self.train_batch is not None:
                self._predict_intermediate(trainer, pl_module, split="train")

        # Log the support images once at the start of training.
        imgs, targets, *_ = self.val_batch
        self._log_intermediate(
            trainer, pl_module, imgs, targets, split="val", plot_title="support batch"
        )
        if self.train_batch is not None:
            imgs, targets, *_ = self.train_batch
            self._log_intermediate(
                trainer,
                pl_module,
                imgs,
                targets,
                split="train",
                plot_title="support batch",
            )

    def _predict_intermediate(
        self, trainer: "pl.Trainer", pl_module: "pl.LightningModule", split="val"
    ):
        """Make predictions on a fixed batch of data; log the results to Tensorboard."""

        if split == "train":
            batch = self.train_batch
        else:  # split == "val"
            batch = self.val_batch

<<<<<<< HEAD
        # Make predictions.
        support_imgs, support_tgts, query_imgs, query_tgts = batch
        pl_module.eval()
        torch.set_grad_enabled(self.enable_grad)
        _, preds, *_ = pl_module(
            *[
                t.cuda() if self.use_gpu else t
                for t in [support_imgs, support_tgts, query_imgs]
            ]
        )
        torch.set_grad_enabled(False)

        # Log the results.
        self._log_intermediate(
            trainer, pl_module, query_imgs, query_tgts, preds, split=split
        )

    def _log_intermediate(
        self,
        trainer: "pl.Trainer",
        pl_module: "pl.LightningModule",
        imgs: Tensor,
        targets: Tensor,
        preds: Optional[Tensor] = None,
        split: str = "val",
        plot_title: str = "query predictions vs targets",
    ):
        """Log a batch of images along with their targets to Tensorboard."""

        # Find padding and <EOS> positions in predictions and targets.
        eos_idxs_pred = None
        if preds is not None:
            eos_idxs_pred = (
                (preds == pl_module.decoder.eos_tkn_idx).float().argmax(1).tolist()
            )
        eos_idxs_tgt = (
            (targets == pl_module.decoder.eos_tkn_idx).float().argmax(1).tolist()
        )

        assert imgs.shape[0] == targets.shape[0]

        # Generate plot.
        fig = plt.figure(figsize=(12, 16))
        for i, (tgt, im) in enumerate(zip(targets.tolist(), imgs)):
            # Decode predictions and targets.
            p = None
            if preds is not None:
                p = preds.tolist()[i]
            max_target_idx = eos_idxs_tgt[i]
            pred_str = None
            if eos_idxs_pred:
                max_pred_idx = eos_idxs_pred[i]
                p = p[1:]  # skip the initial <SOS> token, which is added by default
                if max_pred_idx != 0:
                    pred_str = "".join(
                        self.label_encoder.inverse_transform(p)[:max_pred_idx]
                    )
                else:
                    pred_str = "".join(self.label_encoder.inverse_transform(p))
            if max_target_idx != 0:
                target_str = "".join(
                    self.label_encoder.inverse_transform(tgt)[:max_target_idx]
                )
            else:
                target_str = "".join(self.label_encoder.inverse_transform(tgt))
=======
        # Decode predictions and generate a plot.
        fig = plt.figure(figsize=(12, 16))
        for i, (p, t) in enumerate(zip(preds, targets)):
            pred_str, target_str = decode_prediction_and_target(
                p, t, self.label_encoder, pl_module.decoder.eos_tkn_idx
            )
>>>>>>> 57d1156e

            # Create plot.
            ncols = 2 if self.data_format == "word" else 1
            nrows = math.ceil(targets.size(0) / ncols)
            ax = fig.add_subplot(nrows, ncols, i + 1, xticks=[], yticks=[])
<<<<<<< HEAD
            matplotlib_imshow(im)
            ttl = f"Target: {target_str}"
            if pred_str is not None:
                ttl = f"Pred: {pred_str}\n" + ttl
            ax.set_title(ttl)
=======
            matplotlib_imshow(imgs[i], IAMDataset.MEAN, IAMDataset.STD)
            ax.set_title(f"Pred: {pred_str}\nTarget: {target_str}")
>>>>>>> 57d1156e

        # Log the results to Tensorboard.
        tensorboard = trainer.logger.experiment
        tensorboard.add_figure(f"{split}: {plot_title}", fig, trainer.global_step)
        plt.close(fig)


class LogLayerWiseLearningRates(Callback):
    """Logs the learnable layer wise learning rates in a bar plot."""

    def on_train_epoch_end(
        self, trainer: "pl.Trainer", pl_module: "pl.LightningModule"
    ):
        # Collect all inner loop learning rates.
        lrs = []
        for n, p in pl_module.state_dict().items():
            if n.startswith("model.compute_update"):
                ix = int(re.search(r"[0-9]+", n).group(0))
                lrs.append((ix, p.item()))
        assert lrs != []

        # Plot the learning rates.
        xs, ys = zip(*lrs)
        fig = plt.figure()
        plt.bar(xs, ys, align="edge", alpha=0.5)
        plt.grid(True)
        plt.xlabel("layer index")
        plt.ylabel("learning rate")

        # Log to Tensorboard.
        tensorboard = trainer.logger.experiment
        tensorboard.add_figure(f"inner loop learning rates", fig, trainer.global_step)
        plt.close(fig)


class LogInstanceSpecificWeights(Callback):
    """Logs the average instance specific weights per ASCII character in a bar plot."""

    def __init__(self, label_encoder: LabelEncoder):
        self.label_encoder = label_encoder

    def on_train_epoch_start(self, trainer, pl_module):
        pl_module.char_to_avg_inst_weight = None

    def on_validation_epoch_start(self, trainer, pl_module):
        pl_module.char_to_avg_inst_weight = None

    def on_train_epoch_end(self, trainer, pl_module):
        char_to_avg_weight = pl_module.char_to_avg_inst_weight
        assert char_to_avg_weight is not None
        self.log_instance_weights(trainer, char_to_avg_weight, "train")

    def on_validation_epoch_end(self, trainer, pl_module):
        char_to_avg_weight = pl_module.char_to_avg_inst_weight
        assert char_to_avg_weight is not None
        self.log_instance_weights(trainer, char_to_avg_weight, "val")

    def log_instance_weights(
        self,
        trainer: "pl.Trainer",
        char_to_avg_weight: Dict[int, float],
        mode: str = "train",
    ):
        # Decode the characters.
        chars, ws = zip(*char_to_avg_weight.items())
        chars = self.label_encoder.inverse_transform(chars)

        # Plot the average instance-specific weight per character.
        fig = plt.figure()
        plt.bar(chars, ws, align="edge", alpha=0.5)
        plt.grid(True)
        plt.xlabel("char")
        plt.ylabel("instance weight")

        # Log to Tensorboard.
        tensorboard = trainer.logger.experiment
        tensorboard.add_figure(
            f"{mode}: average instance-specific weights", fig, trainer.global_step
        )
        plt.close(fig)<|MERGE_RESOLUTION|>--- conflicted
+++ resolved
@@ -1,24 +1,15 @@
 import math
-<<<<<<< HEAD
 import re
 from typing import Tuple, Optional, Dict
 
-from util import matplotlib_imshow, LabelEncoder
-=======
-from typing import Tuple, Optional
-
 from lit_models import LitFullPageHTREncoderDecoder
-from util import matplotlib_imshow, LabelEncoder, decode_prediction_and_target
+from util import matplotlib_imshow, LabelEncoder, decode_prediction
 from data import IAMDataset
->>>>>>> 57d1156e
 
 import torch
 import pytorch_lightning as pl
 import matplotlib.pyplot as plt
-<<<<<<< HEAD
 from torch import Tensor
-from pytorch_lightning.callbacks import Callback
-=======
 from torch.utils.data import DataLoader
 from pytorch_lightning.callbacks import Callback, ModelCheckpoint
 
@@ -28,7 +19,6 @@
     "line": 6,
     "form": 1,
 }
->>>>>>> 57d1156e
 
 
 class LogWorstPredictions(Callback):
@@ -135,7 +125,6 @@
         label_encoder: LabelEncoder,
         val_batch: Tuple[Tensor, Tensor, Tensor, Tensor],
         train_batch: Optional[Tuple[Tensor, Tensor, Tensor, Tensor]] = None,
-        use_gpu: bool = True,
         data_format: str = "word",
         enable_grad: bool = False,
         predict_on_train_start: bool = False,
@@ -143,7 +132,6 @@
         self.label_encoder = label_encoder
         self.val_batch = val_batch
         self.train_batch = train_batch
-        self.use_gpu = use_gpu
         self.data_format = data_format
         self.enable_grad = enable_grad
         self.predict_on_train_start = predict_on_train_start
@@ -186,21 +174,18 @@
     ):
         """Make predictions on a fixed batch of data; log the results to Tensorboard."""
 
+        device = "cuda:0" if pl_module.on_gpu else "cpu"
         if split == "train":
             batch = self.train_batch
         else:  # split == "val"
             batch = self.val_batch
 
-<<<<<<< HEAD
         # Make predictions.
         support_imgs, support_tgts, query_imgs, query_tgts = batch
         pl_module.eval()
         torch.set_grad_enabled(self.enable_grad)
         _, preds, *_ = pl_module(
-            *[
-                t.cuda() if self.use_gpu else t
-                for t in [support_imgs, support_tgts, query_imgs]
-            ]
+            *[t.to(device) for t in [support_imgs, support_tgts, query_imgs]]
         )
         torch.set_grad_enabled(False)
 
@@ -235,51 +220,27 @@
 
         # Generate plot.
         fig = plt.figure(figsize=(12, 16))
-        for i, (tgt, im) in enumerate(zip(targets.tolist(), imgs)):
+        for i, (tgt, im) in enumerate(zip(targets, imgs)):
             # Decode predictions and targets.
-            p = None
+            pred_str = None
             if preds is not None:
-                p = preds.tolist()[i]
-            max_target_idx = eos_idxs_tgt[i]
-            pred_str = None
-            if eos_idxs_pred:
-                max_pred_idx = eos_idxs_pred[i]
-                p = p[1:]  # skip the initial <SOS> token, which is added by default
-                if max_pred_idx != 0:
-                    pred_str = "".join(
-                        self.label_encoder.inverse_transform(p)[:max_pred_idx]
-                    )
-                else:
-                    pred_str = "".join(self.label_encoder.inverse_transform(p))
-            if max_target_idx != 0:
-                target_str = "".join(
-                    self.label_encoder.inverse_transform(tgt)[:max_target_idx]
+                p = preds[i][1:]  # skip the initial <SOS> token
+                pred_str = decode_prediction(
+                    p, self.label_encoder, pl_module.decoder.eos_tkn_idx
                 )
-            else:
-                target_str = "".join(self.label_encoder.inverse_transform(tgt))
-=======
-        # Decode predictions and generate a plot.
-        fig = plt.figure(figsize=(12, 16))
-        for i, (p, t) in enumerate(zip(preds, targets)):
-            pred_str, target_str = decode_prediction_and_target(
-                p, t, self.label_encoder, pl_module.decoder.eos_tkn_idx
+            target_str = decode_prediction(
+                tgt, self.label_encoder, pl_module.decoder.eos_tkn_idx
             )
->>>>>>> 57d1156e
 
             # Create plot.
             ncols = 2 if self.data_format == "word" else 1
             nrows = math.ceil(targets.size(0) / ncols)
             ax = fig.add_subplot(nrows, ncols, i + 1, xticks=[], yticks=[])
-<<<<<<< HEAD
-            matplotlib_imshow(im)
+            matplotlib_imshow(im, IAMDataset.MEAN, IAMDataset.STD)
             ttl = f"Target: {target_str}"
             if pred_str is not None:
                 ttl = f"Pred: {pred_str}\n" + ttl
             ax.set_title(ttl)
-=======
-            matplotlib_imshow(imgs[i], IAMDataset.MEAN, IAMDataset.STD)
-            ax.set_title(f"Pred: {pred_str}\nTarget: {target_str}")
->>>>>>> 57d1156e
 
         # Log the results to Tensorboard.
         tensorboard = trainer.logger.experiment
