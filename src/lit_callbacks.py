import math
from typing import Tuple, Optional

<<<<<<< HEAD
from util import matplotlib_imshow
=======
import torch

from util import matplotlib_imshow, LabelEncoder
>>>>>>> 62a593e2

import torch
import pytorch_lightning as pl
import matplotlib.pyplot as plt
from torch import Tensor
from pytorch_lightning.callbacks import Callback


class LogWorstPredictions(Callback):
    """
    At the end of every epoch, log the predictions with the highest loss values,
    i.e. the worst predictions of the model.
    """

    def __init__(self):
        pass

    def on_validation_epoch_end(
        self, trainer: "pl.Trainer", pl_module: "pl.LightningModule"
    ):
        if pl_module.all_logits is None or pl_module.all_targets is None:
            ...
        # TODO


class LogModelPredictionsMAML(Callback):
    """
    Use a fixed test batch to monitor model predictions at the end of every epoch.

    Specifically: it generates matplotlib Figure using a trained network, along with images
    and labels from a batch, that shows the network's prediction alongside the actual target.
    """

    def __init__(
        self,
<<<<<<< HEAD
        label_encoder: "LabelEncoder",
        val_batch: Tuple[Tensor, Tensor, Tensor, Tensor],
        train_batch: Optional[Tuple[Tensor, Tensor, Tensor, Tensor]] = None,
=======
        label_encoder: LabelEncoder,
        val_batch: Tuple[torch.Tensor, torch.Tensor],
>>>>>>> 62a593e2
        use_gpu: bool = True,
        data_format: str = "word",
        enable_grad: bool = False,
        predict_on_train_start: bool = False,
    ):
        self.label_encoder = label_encoder
        self.val_batch = val_batch
        self.train_batch = train_batch
        self.use_gpu = use_gpu
        self.data_format = data_format
        self.enable_grad = enable_grad
        self.predict_on_train_start = predict_on_train_start

    def on_validation_epoch_end(
        self, trainer: "pl.Trainer", pl_module: "pl.LightningModule"
    ):
        self._predict_intermediate(trainer, pl_module, split="val")

    def on_train_epoch_end(
        self, trainer: "pl.Trainer", pl_module: "pl.LightningModule"
    ):
        if self.train_batch is not None:
            self._predict_intermediate(trainer, pl_module, split="train")

    def on_train_start(self, trainer: "pl.Trainer", pl_module: "pl.LightningModule"):
        if self.predict_on_train_start:
            self._predict_intermediate(trainer, pl_module, split="val")
            if self.train_batch is not None:
                self._predict_intermediate(trainer, pl_module, split="train")

        # Log the support images once at the start of training.
        imgs, targets, *_ = self.val_batch
        self._log_intermediate(
            trainer, pl_module, imgs, targets, split="val", plot_title="support batch"
        )
        if self.train_batch is not None:
            imgs, targets, *_ = self.train_batch
            self._log_intermediate(
                trainer,
                pl_module,
                imgs,
                targets,
                split="train",
                plot_title="support batch",
            )

    def _predict_intermediate(
        self, trainer: "pl.Trainer", pl_module: "pl.LightningModule", split="val"
    ):
        """Make predictions on a fixed batch of data; log the results to Tensorboard."""

        if split == "train":
            batch = self.train_batch
        else:  # split == "val"
            batch = self.val_batch

        # Make predictions.
        support_imgs, support_tgts, query_imgs, query_tgts = batch
        pl_module.eval()
        torch.set_grad_enabled(self.enable_grad)
        _, preds, *_ = pl_module(
            *[
                t.cuda() if self.use_gpu else t
                for t in [support_imgs, support_tgts, query_imgs]
            ]
        )
        torch.set_grad_enabled(False)

        # Log the results.
        self._log_intermediate(
            trainer, pl_module, query_imgs, query_tgts, preds, split=split
        )

    def _log_intermediate(
        self,
        trainer: "pl.Trainer",
        pl_module: "pl.LightningModule",
        imgs: Tensor,
        targets: Tensor,
        preds: Optional[Tensor] = None,
        split: str = "val",
        plot_title: str = "query predictions vs targets",
    ):
        """Log a batch of images along with their targets to Tensorboard."""

        # Find padding and <EOS> positions in predictions and targets.
        eos_idxs_pred = None
        if preds is not None:
            eos_idxs_pred = (
                (preds == pl_module.decoder.eos_tkn_idx).float().argmax(1).tolist()
            )
        eos_idxs_tgt = (
            (targets == pl_module.decoder.eos_tkn_idx).float().argmax(1).tolist()
        )

        assert imgs.shape[0] == targets.shape[0]

        # Generate plot.
        fig = plt.figure(figsize=(12, 16))
        for i, (tgt, im) in enumerate(zip(targets.tolist(), imgs)):
            # Decode predictions and targets.
            p = None
            if preds is not None:
                p = preds.tolist()[i]
            max_target_idx = eos_idxs_tgt[i]
            pred_str = None
            if eos_idxs_pred:
                max_pred_idx = eos_idxs_pred[i]
                p = p[1:]  # skip the initial <SOS> token, which is added by default
                if max_pred_idx != 0:
                    pred_str = "".join(
                        self.label_encoder.inverse_transform(p)[:max_pred_idx]
                    )
                else:
                    pred_str = "".join(self.label_encoder.inverse_transform(p))
            if max_target_idx != 0:
                target_str = "".join(
                    self.label_encoder.inverse_transform(tgt)[:max_target_idx]
                )
            else:
                target_str = "".join(self.label_encoder.inverse_transform(tgt))

            # Create plot.
            ncols = 2 if self.data_format == "word" else 1
            nrows = math.ceil(targets.size(0) / ncols)
            ax = fig.add_subplot(nrows, ncols, i + 1, xticks=[], yticks=[])
            matplotlib_imshow(im)
            ttl = f"Target: {target_str}"
            if pred_str is not None:
                ttl = f"Pred: {pred_str}\n" + ttl
            ax.set_title(ttl)

        # Log the results to Tensorboard.
        tensorboard = trainer.logger.experiment
<<<<<<< HEAD
        tensorboard.add_figure(f"{split}: {plot_title}", fig, trainer.global_step)
=======
        tensorboard.add_figure(
            f"{split}: predictions vs targets", fig, trainer.global_step
        )
        plt.close(fig)
>>>>>>> 62a593e2
<|MERGE_RESOLUTION|>--- conflicted
+++ resolved
@@ -1,13 +1,7 @@
 import math
 from typing import Tuple, Optional
 
-<<<<<<< HEAD
-from util import matplotlib_imshow
-=======
-import torch
-
 from util import matplotlib_imshow, LabelEncoder
->>>>>>> 62a593e2
 
 import torch
 import pytorch_lightning as pl
@@ -43,14 +37,9 @@
 
     def __init__(
         self,
-<<<<<<< HEAD
-        label_encoder: "LabelEncoder",
         val_batch: Tuple[Tensor, Tensor, Tensor, Tensor],
         train_batch: Optional[Tuple[Tensor, Tensor, Tensor, Tensor]] = None,
-=======
         label_encoder: LabelEncoder,
-        val_batch: Tuple[torch.Tensor, torch.Tensor],
->>>>>>> 62a593e2
         use_gpu: bool = True,
         data_format: str = "word",
         enable_grad: bool = False,
@@ -185,11 +174,5 @@
 
         # Log the results to Tensorboard.
         tensorboard = trainer.logger.experiment
-<<<<<<< HEAD
         tensorboard.add_figure(f"{split}: {plot_title}", fig, trainer.global_step)
-=======
-        tensorboard.add_figure(
-            f"{split}: predictions vs targets", fig, trainer.global_step
-        )
-        plt.close(fig)
->>>>>>> 62a593e2
+        plt.close(fig)