import math
from typing import Tuple, Optional

from util import matplotlib_imshow

<<<<<<< HEAD
import torch
import matplotlib.pyplot as plt
from pytorch_lightning.callbacks import Callback, ModelCheckpoint
=======
import pytorch_lightning as pl
import matplotlib.pyplot as plt
from pytorch_lightning.callbacks import Callback
>>>>>>> c2250ccc
from sklearn.preprocessing import LabelEncoder


class LogWorstPredictions(Callback):
    """
    At the end of every epoch, log the predictions with the highest loss values,
    i.e. the worst predictions of the model.
    """

    def __init__(self):
        pass

    def on_validation_epoch_end(
        self, trainer: "pl.Trainer", pl_module: "pl.LightningModule"
    ):
        pass
        # TODO


class LogModelPredictions(Callback):
    """
    Use a fixed test batch to monitor model predictions at the end of every epoch.

    Specifically: it generates matplotlib Figure using a trained network, along with images
    and labels from a batch, that shows the network's prediction alongside the actual target.
    """

    def __init__(
        self,
        label_encoder: "LabelEncoder",
        val_batch: Tuple[torch.Tensor, torch.Tensor],
        use_gpu: bool = True,
        data_format: str = "word",
        train_batch: Optional[Tuple[torch.Tensor, torch.Tensor]] = None,
    ):
        self.label_encoder = label_encoder
        self.val_batch = val_batch
        self.use_gpu = use_gpu
        self.data_format = data_format
        self.train_batch = train_batch

    def on_validation_epoch_end(
        self, trainer: "pl.Trainer", pl_module: "pl.LightningModule"
    ):
        self._predict_intermediate(trainer, pl_module, split="val")

    def on_train_epoch_end(
        self, trainer: "pl.Trainer", pl_module: "pl.LightningModule"
    ):
        if self.train_batch is not None:
            self._predict_intermediate(trainer, pl_module, split="train")

    def _predict_intermediate(
        self, trainer: "pl.Trainer", pl_module: "pl.LightningModule", split="val"
    ):
        """Make predictions on a fixed batch of data and log the results to Tensorboard."""

        # Make predictions.
        if split == "train":
            imgs, targets = self.train_batch
        else:  # split == "val"
            imgs, targets = self.val_batch
        with torch.no_grad():
            pl_module.eval()
            _, preds, _ = pl_module(imgs.cuda() if self.use_gpu else imgs)

        # Find padding and <EOS> positions in predictions and targets.
        eos_idxs_pred = (
            (preds == pl_module.decoder.eos_tkn_idx).float().argmax(1).tolist()
        )
        eos_idxs_tgt = (
            (targets == pl_module.decoder.eos_tkn_idx).float().argmax(1).tolist()
        )

        # Decode predictions and generate a plot.
        fig = plt.figure(figsize=(12, 16))
        for i, (p, t) in enumerate(zip(preds.tolist(), targets.tolist())):
            # Decode predictions and targets.
            max_pred_idx, max_target_idx = eos_idxs_pred[i], eos_idxs_tgt[i]
            p = p[1:]  # skip the initial <SOS> token, which is added by default
            if max_pred_idx != 0:
                pred_str = "".join(
                    self.label_encoder.inverse_transform(p)[:max_pred_idx]
                )
            else:
                pred_str = "".join(self.label_encoder.inverse_transform(p))
            if max_target_idx != 0:
                target_str = "".join(
                    self.label_encoder.inverse_transform(t)[:max_target_idx]
                )
            else:
                target_str = "".join(self.label_encoder.inverse_transform(t))

            # Create plot.
            ncols = 2 if self.data_format == "word" else 1
            nrows = math.ceil(preds.size(0) / ncols)
            ax = fig.add_subplot(nrows, ncols, i + 1, xticks=[], yticks=[])
            matplotlib_imshow(imgs[i])
            ax.set_title(f"Pred: {pred_str}\nTarget: {target_str}")

        # Log the results to Tensorboard.
        tensorboard = trainer.logger.experiment
        tensorboard.add_figure(
            f"{split}: predictions vs targets", fig, trainer.global_step
        )<|MERGE_RESOLUTION|>--- conflicted
+++ resolved
@@ -3,15 +3,10 @@
 
 from util import matplotlib_imshow
 
-<<<<<<< HEAD
 import torch
-import matplotlib.pyplot as plt
-from pytorch_lightning.callbacks import Callback, ModelCheckpoint
-=======
 import pytorch_lightning as pl
 import matplotlib.pyplot as plt
 from pytorch_lightning.callbacks import Callback
->>>>>>> c2250ccc
 from sklearn.preprocessing import LabelEncoder
 
 
